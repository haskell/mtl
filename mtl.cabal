cabal-version: 3.0
name:          mtl
version:       2.3.1
license:       BSD-3-Clause
license-file:  LICENSE
author:        Andy Gill
maintainer:    chessai <chessai1996@gmail.com>,
               Emily Pillmore <emilypi@cohomolo.gy>,
               Koz Ross <koz.ross@retro-freedom.nz>
category:      Control
synopsis:      Monad classes for transformers, using functional dependencies
homepage:      http://github.com/haskell/mtl
bug-reports:   http://github.com/haskell/mtl/issues
description:
  MTL is a collection of monad classes, extending the 'transformers'
  package, using functional dependencies for generic lifting of
  monadic actions.

build-type: Simple

extra-source-files:
  CHANGELOG.markdown
  README.markdown

tested-with: GHC ==8.6.5 || ==8.8.4 || ==8.10.7 || ==9.0.2 || ==9.2.4 || ==9.4.1

source-repository head
  type: git
  location: https://github.com/haskell/mtl.git

common common-lang
  build-depends: 
    , base >= 4.12 && < 5
    , transformers >= 0.5.6 && < 0.7
  ghc-options:
    -Wall -Wcompat -Wincomplete-record-updates
    -Wincomplete-uni-patterns -Wredundant-constraints
    -Wmissing-export-lists
  default-language: Haskell2010

Library
  import: common-lang
  exposed-modules:
    Control.Monad.Cont
    Control.Monad.Cont.Class
    Control.Monad.Error.Class
    Control.Monad.Except
    Control.Monad.Identity
    Control.Monad.RWS
    Control.Monad.RWS.Class
    Control.Monad.RWS.CPS
    Control.Monad.RWS.Lazy
    Control.Monad.RWS.Strict
    Control.Monad.Reader
    Control.Monad.Reader.Class
    Control.Monad.State
    Control.Monad.State.Class
    Control.Monad.State.Lazy
    Control.Monad.State.Strict
    Control.Monad.Trans
    Control.Monad.Writer
    Control.Monad.Writer.Class
    Control.Monad.Writer.CPS
    Control.Monad.Writer.Lazy
    Control.Monad.Writer.Strict
    Control.Monad.Accum
    Control.Monad.Select
<<<<<<< HEAD
  
test-suite properties
  import: common-lang
  type: exitcode-stdio-1.0
  main-is: Main.hs
  other-modules: Accum
  build-depends: 
    , mtl
    , QuickCheck ^>= 2.14.0
    , tasty ^>= 1.4.0.0
    , tasty-quickcheck ^>= 0.10.0
    , pretty-show ^>= 1.10

  hs-source-dirs: test/properties
  ghc-options: -O2 -threaded -rtsopts -with-rtsopts=-N
=======

  build-depends:
    , base >=4.12 && < 5
    , transformers >= 0.5.6 && <0.7

  ghc-options:
    -Wall -Wcompat -Wincomplete-record-updates
    -Wincomplete-uni-patterns -Wredundant-constraints
    -Wmissing-export-lists

  default-language: Haskell2010
>>>>>>> 0a71324c
<|MERGE_RESOLUTION|>--- conflicted
+++ resolved
@@ -65,7 +65,6 @@
     Control.Monad.Writer.Strict
     Control.Monad.Accum
     Control.Monad.Select
-<<<<<<< HEAD
   
 test-suite properties
   import: common-lang
@@ -80,17 +79,4 @@
     , pretty-show ^>= 1.10
 
   hs-source-dirs: test/properties
-  ghc-options: -O2 -threaded -rtsopts -with-rtsopts=-N
-=======
-
-  build-depends:
-    , base >=4.12 && < 5
-    , transformers >= 0.5.6 && <0.7
-
-  ghc-options:
-    -Wall -Wcompat -Wincomplete-record-updates
-    -Wincomplete-uni-patterns -Wredundant-constraints
-    -Wmissing-export-lists
-
-  default-language: Haskell2010
->>>>>>> 0a71324c
+  ghc-options: -O2 -threaded -rtsopts -with-rtsopts=-N