--- conflicted
+++ resolved
@@ -174,13 +174,8 @@
 label :: MonadCont m  => a -> m (a -> m b, a)
 label a = callCC $ \k -> let go b = k (go, b) in return (go, a)
 
-<<<<<<< HEAD
--- | Simplified version of `label` without arguments
---
-=======
 -- | Simplified version of `label` without arguments.
 -- 
->>>>>>> ad207efd
 -- @since 2.3.1
 --
 label_ :: MonadCont m => m (m a)
